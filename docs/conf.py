# Configuration file for the Sphinx documentation builder.
#
# This file only contains a selection of the most common options. For a full
# list see the documentation:
# http://www.sphinx-doc.org/en/master/config

# -- Path setup --------------------------------------------------------------

# If extensions (or modules to document with autodoc) are in another directory,
# add these directories to sys.path here. If the directory is relative to the
# documentation root, use os.path.abspath to make it absolute, like shown here.
#
import os
import sys
sys.path.insert(0, os.path.abspath('.'))
print(sys.path)


# -- Project information -----------------------------------------------------

project = 'METplotpy'
copyright = '2021, NCAR'
author = 'UCAR/NCAR, NOAA, CSU/CIRA, and CU/CIRES'
author_list = 'Win-Gildenmeister, M., T. Burek, H. Fisher, D. Adriaansen, C. Kalb, D. Fillmore, and T. Jensen'
version = '1.0.0'
verinfo = version
release = f'{version}'
release_year = '2021'
<<<<<<< HEAD
release_date = f'{release_year}-12-17'
=======
release_date = f'{release_year}-05-11'
>>>>>>> 093557e2
copyright = f'{release_year}, {author}'

# if set, adds "Last updated on " followed by
# the date in the specified format
html_last_updated_fmt = '%c'

# -- General configuration ---------------------------------------------------

# Add any Sphinx extension module names here, as strings. They can be
# extensions coming with Sphinx (named 'sphinx.ext.*') or your custom
# ones.
extensions = ['sphinx.ext.autodoc',
              'sphinx.ext.intersphinx',
              'sphinx_gallery.gen_gallery']

# Add any paths that contain templates here, relative to this directory.
templates_path = ['_templates']

# List of patterns, relative to source directory, that match files and
# directories to ignore when looking for source files.
# This pattern also affects html_static_path and html_extra_path.
exclude_patterns = ['_build', 'Thumbs.db', '.DS_Store']

# Suppress certain warning messages
suppress_warnings = ['ref.citation']

# -- Sphinx control -----------------------------------------------------------
sphinx_gallery_conf = {
      'examples_dirs': [os.path.join('..', 'examples')],
      'gallery_dirs': ['examples']
}
    

# -- Options for HTML output -------------------------------------------------

# The theme to use for HTML and HTML Help pages.  See the documentation for
# a list of builtin themes.
#
html_theme = 'sphinx_rtd_theme'
html_theme_path = ["_themes", ]
html_js_files = ['pop_ver.js']
html_css_files = ['theme_override.css']

# Add any paths that contain custom static files (such as style sheets) here,
# relative to this directory. They are copied after the builtin static files,
# so a file named "default.css" will overwrite the builtin "default.css".
html_static_path = ['_static']

# The name of an image file (relative to this directory) to place at the top
# of the sidebar.
html_logo = os.path.join('_static','met_plotpy_logo_2019_09.png')

# Control html_sidebars
# Include global TOC instead of local TOC by default
#html_sidebars = { '**': ['globaltoc.html','relations.html','sourcelink.html','searchbox.html']}

# -- Intersphinx control -----------------------------------------------------

numfig = True

numfig_format = {
        'figure': 'Figure %s',
        }
    
# -- Export variables --------------------------------------------------------

rst_epilog = """                                                                                                                                    
.. |copyright|    replace:: {copyrightstr}                                                                                                          
.. |author_list|  replace:: {author_liststr}                                                                                                        
.. |release_date| replace:: {release_datestr}                                                                                                       
.. |release_year| replace:: {release_yearstr}                                                                                                       
""".format(copyrightstr    = copyright,
           author_liststr  = author_list,
           release_datestr = release_date,
           release_yearstr = release_year)
<|MERGE_RESOLUTION|>--- conflicted
+++ resolved
@@ -26,11 +26,9 @@
 verinfo = version
 release = f'{version}'
 release_year = '2021'
-<<<<<<< HEAD
+
 release_date = f'{release_year}-12-17'
-=======
-release_date = f'{release_year}-05-11'
->>>>>>> 093557e2
+
 copyright = f'{release_year}, {author}'
 
 # if set, adds "Last updated on " followed by
