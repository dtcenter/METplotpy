<<<<<<< HEAD
__version__ = "3.0.0-beta5"
=======
__version__ = "3.0.0-beta6-dev"
>>>>>>> 27e4f7c7
<|MERGE_RESOLUTION|>--- conflicted
+++ resolved
@@ -1,5 +1,2 @@
-<<<<<<< HEAD
-__version__ = "3.0.0-beta5"
-=======
-__version__ = "3.0.0-beta6-dev"
->>>>>>> 27e4f7c7
+
+__version__ = "3.0.0-beta5"