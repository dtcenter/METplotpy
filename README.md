--- conflicted
+++ resolved
@@ -4,11 +4,8 @@
 METplus wrappers, METexpress, or METviewer.  There may be dependencies on external packages, ie packages in the METcalcpy
 repository.
 
-<<<<<<< HEAD
-=======
 Please see the [METplotpy User's Guide](https://metplotpy.readthedocs.io/en/latest) for more information.
 
->>>>>>> b8d2475b
 Support for the METplus components is provided through the
 [METplus Discussions](https://github.com/dtcenter/METplus/discussions) forum.
 Users are welcome and encouraged to answer or address each other's questions there!  For more
