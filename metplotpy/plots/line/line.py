--- conflicted
+++ resolved
@@ -727,11 +727,7 @@
     try:
         plot = Line(docs)
         plot.save_to_file()
-<<<<<<< HEAD
-        # plot.show_in_browser()
-=======
         #plot.show_in_browser()
->>>>>>> bbd5fc11
         plot.write_html()
         plot.write_output_file()
     except ValueError as val_er:
