--- conflicted
+++ resolved
@@ -13,12 +13,8 @@
 from plotly.subplots import make_subplots
 
 import plots.util as util
-<<<<<<< HEAD
 import plots.constants as constants
-from plots.met_plot import MetPlot
-=======
 from plots.base_plot import BasePlot
->>>>>>> ca0670c8
 from roc_diagram_config import ROCDiagramConfig
 from roc_diagram_series import ROCDiagramSeries
 import metcalcpy.util.utils as calc_util
