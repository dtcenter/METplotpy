--- conflicted
+++ resolved
@@ -2,12 +2,11 @@
 Class Name: series.py
  """
 __author__ = 'Minna Win'
-<<<<<<< HEAD
-=======
+
 
 import itertools
 import metcalcpy.util.utils as utils
->>>>>>> 544989e2
+
 
 
 class Series:
