--- conflicted
+++ resolved
@@ -2,12 +2,9 @@
 Class Name: series.py
  """
 __author__ = 'Minna Win'
-<<<<<<< HEAD
-=======
 
 import itertools
 import metcalcpy.util.utils as utils
->>>>>>> 4ffb9b5b
 
 
 class Series:
