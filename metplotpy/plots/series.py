--- conflicted
+++ resolved
@@ -2,10 +2,6 @@
 Class Name: series.py
  """
 __author__ = 'Minna Win'
-<<<<<<< HEAD
-
-=======
->>>>>>> 093557e2
 
 import itertools
 import metcalcpy.util.utils as utils
