# ============================*
 # ** Copyright UCAR (c) 2020
 # ** University Corporation for Atmospheric Research (UCAR)
 # ** National Center for Atmospheric Research (NCAR)
 # ** Research Applications Lab (RAL)
 # ** P.O.Box 3000, Boulder, Colorado, 80307-3000, USA
 # ============================*
 
 
 
"""
Class Name: Hist
 """
__author__ = 'Tatiana Burek'

import re
import itertools
import sys
import os
from typing import Union

import numpy as np
import pandas as pd

import plotly.graph_objects as go
from plotly.subplots import make_subplots
from plotly.graph_objects import Figure

from metplotpy.plots.histogram import hist_config
from metplotpy.plots.constants import PLOTLY_AXIS_LINE_COLOR, PLOTLY_AXIS_LINE_WIDTH, PLOTLY_PAPER_BGCOOR
from metplotpy.plots.histogram.hist_series import HistSeries
from metplotpy.plots.base_plot import BasePlot
from metplotpy.plots import util

import metcalcpy.util.utils as utils
from metcalcpy.event_equalize import event_equalize


class Hist(BasePlot):
    """  Abstract class for Plotly Histogram plots
    """

    config_obj_name = None
    defaults_name = 'hist_defaults.yaml'
    series_obj = None

    def __init__(self, parameters: dict) -> None:
        """ Creates a Histogram plot consisting of one or more traces, based on
            settings indicated by parameters.

            Args:
            @param parameters: dictionary containing user defined parameters

        """

        # init common layout
        super().__init__(parameters, self.defaults_name)

        # instantiate a HistogramConfig object, which holds all the necessary settings from the
        # config file that represents the BasePlot object.

        # need to explicitly use hist_config rather than sys.modules['hist_config']. The hist_config module
        # doesn't appear to be loaded into the package namespace.
        # self.config_obj = \
        #     getattr(sys.modules['hist_config'],
        #             self.config_obj_name)(self.parameters)
        self.config_obj = \
<<<<<<< HEAD
            getattr(hist_config,
=======
            getattr(sys.modules['metplotpy.plots.histogram.hist_config'],
>>>>>>> 30d6e893
                    self.config_obj_name)(self.parameters)

        # Check that we have all the necessary settings for each ser
        is_config_consistent = self.config_obj._config_consistency_check()
        if not is_config_consistent:
            raise ValueError("The number of ser defined by series_val_1 is"
                             " inconsistent with the number of settings"
                             " required for describing each ser. Please check"
                             " the number of your configuration file's "
                             " plot_disp, series_order, user_legend,"
                             " colors settings.")

        # Read in input data, location specified in config file
        self.input_df = self._read_input_data()

        # Apply event equalization, if requested
        if self.config_obj.use_ee is True:
            self._perform_event_equalization()

        # Create a list of ser objects.
        # Each ser object contains all the necessary information for plotting,
        # such as line color, marker symbol,
        # line width, and criteria needed to subset the input dataframe.
        self.series_list = self._create_series(self.input_df)

        # create figure
        # pylint:disable=assignment-from-no-return
        # Need to have a self.figure that we can pass along to
        # the methods in base_plot.py (BasePlot class methods) to
        # create binary versions of the plot.
        self._create_figure()

    def _get_x_points(self, series: HistSeries) -> list:
        pass

    def _get_dtick(self) -> Union[float, str]:
        return ''

    def _perform_event_equalization(self):
        """ Initialises EE criteria and performs EE
              Args:
        """
        fix_vals_permuted_list = []
        fix_vals_keys = []
        # use provided fixed parameters for the initial criteria
        if len(self.config_obj.fixed_vars_vals_input) > 0:
            for key in self.config_obj.fixed_vars_vals_input:
                vals_permuted = list(itertools.product(*self.config_obj.fixed_vars_vals_input[key].values()))
                vals_permuted_list = [item for sublist in vals_permuted for item in sublist]
                fix_vals_permuted_list.append(vals_permuted_list)

            fix_vals_keys = list(self.config_obj.fixed_vars_vals_input.keys())

        # add i_value
        fix_vals_keys.append('i_value')
        fix_vals_permuted_list.append(self.input_df['i_value'].unique().tolist())

        # do EE for the each ser data
        if len(self.config_obj.series_val_names) > 0:
            input_df_ee = None
            all_fields_values_orig = self.config_obj.get_config_value('series_val_1').copy()
            all_fields_values = {}
            for field in reversed(list(all_fields_values_orig.keys())):
                all_fields_values[field] = all_fields_values_orig.get(field)

            for field_name, field_value in all_fields_values.items():
                for val in field_value:
                    all_filters = []
                    filter_list = val
                    if not isinstance(filter_list, str):
                        for i, filter_val in enumerate(filter_list):
                            if utils.is_string_integer(filter_val):
                                filter_list[i] = int(filter_val)
                    else:
                        filter_list = [filter_list]

                    all_filters.append((self.input_df[field_name].isin(filter_list)))

                    # use numpy to select the rows where any record evaluates to True
                    mask = np.array(all_filters).all(axis=0)
                    series_data_for_ee = self.input_df.loc[mask]
                    series_data_after_ee = event_equalize(series_data_for_ee, "fcst_valid_beg",
                                                          {}, fix_vals_keys,
                                                          fix_vals_permuted_list, True, False)
                    if input_df_ee is None:
                        input_df_ee = series_data_after_ee
                    else:
                        input_df_ee = input_df_ee.append(series_data_after_ee).reindex()
        else:
            input_df_ee = event_equalize(self.input_df, "fcst_valid_beg", {}, fix_vals_keys,
                                         fix_vals_permuted_list, True, False)

        self.input_df = input_df_ee.drop('equalize', axis=1)

    def __repr__(self):
        """ Implement repr which can be useful for debugging this
            class.
        """

    def _read_input_data(self):
        """
            Read the input data file
            and store as a pandas dataframe so we can subset the
            data to represent each of the ser defined by the
            series_val permutations.

            Args:

            Returns:

        """
        return pd.read_csv(self.config_obj.parameters['stat_input'], sep='\t',
                           header='infer', float_precision='round_trip')

    def _create_series(self, input_data):
        """
           Generate all the ser objects that are to be displayed as specified by the plot_disp
           setting in the config file.  The points are all ordered by datetime.  Each ser object
           is represented by a line in the diagram, so they also contain information
           for line width, line- and marker-colors, line style, and other plot-related/
           appearance-related settings (which were defined in the config file).

           Args:
               input_data:  The input data in the form of a Pandas dataframe.
                            This data will be subset to reflect the ser data of interest.

           Returns:
               a list of ser objects that are to be displayed


        """
        series_list = []
        hist_series_type = \
            getattr(sys.modules['metplotpy.plots.histogram.hist_series'], self.series_obj)

        # create ser in teh correct order
        for i, name in enumerate(self.config_obj.get_series_y()):
            if not isinstance(name, list):
                name = [name]
            # get the actual index
            ind = i
            for order_index, order in enumerate(self.config_obj.series_ordering_zb):
                if order == i:
                    ind = order_index
                    break

            series_obj = hist_series_type(self.config_obj, ind, input_data, series_list, name)
            series_list.append(series_obj)

        if len(series_list) == 0:
            series_obj = hist_series_type(self.config_obj, 0, input_data, series_list, [])
            series_list.append(series_obj)
        else:
            # reorder ser
            series_list = self.config_obj.create_list_by_series_ordering(series_list)

        return series_list

    def _create_figure(self):
        """
        Create a box plot from defaults and custom parameters
        """
        # create and draw the plot
        self.figure = self._create_layout()
        self._add_xaxis()
        self._add_yaxis()
        self._add_legend()

        # add ser boxes
        for series in self.series_list:
            self._draw_series(series)

        # add custom lines
        if len(self.series_list) > 0:
            self._add_lines(
                self.config_obj
            )

    def _draw_series(self, series: HistSeries) -> None:
        """
        Draws the formatted Bar on the plot
        :param series: Bar ser object with data and parameters
        """

        # add the bar to plot
        self.figure.add_trace(
            go.Bar(
                x=self._get_x_points(series),
                y=series.series_points,
                showlegend=True,
                name=self.config_obj.user_legends[series.idx],
                marker_color=self.config_obj.colors_list[series.idx],
                marker_line_color=self.config_obj.colors_list[series.idx]
            )
        )

    def _create_layout(self) -> Figure:
        """
        Creates a new layout based on the properties from the config file
        including plots size, annotation and title

        :return: Figure object
        """
        # create annotation
        annotation = [
            {'text': util.apply_weight_style(self.config_obj.parameters['plot_caption'],
                                             self.config_obj.parameters['caption_weight']),
             'align': 'left',
             'showarrow': False,
             'xref': 'paper',
             'yref': 'paper',
             'x': self.config_obj.parameters['caption_align'],
             'y': self.config_obj.caption_offset,
             'font': {
                 'size': self.config_obj.caption_size,
                 'color': self.config_obj.parameters['caption_col']
             }
             }]
        # create title
        title = {'text': util.apply_weight_style(self.config_obj.title,
                                                 self.config_obj.parameters['title_weight']),
                 'font': {
                     'size': self.config_obj.title_font_size,
                 },
                 'y': self.config_obj.title_offset,
                 'x': self.config_obj.parameters['title_align'],
                 'xanchor': 'center',
                 'xref': 'paper'
                 }

        # create a layout without y2 axis
        fig = make_subplots(specs=[[{"secondary_y": False}]])

        # add size, annotation, title
        fig.update_layout(
            width=self.config_obj.plot_width,
            height=self.config_obj.plot_height,
            margin=self.config_obj.plot_margins,
            paper_bgcolor=PLOTLY_PAPER_BGCOOR,
            annotations=annotation,
            title=title,
            plot_bgcolor=PLOTLY_PAPER_BGCOOR
        )
        return fig

    def _add_xaxis(self) -> None:
        """
        Configures and adds x-axis to the plot
        """
        self.figure.update_xaxes(title_text=self.config_obj.xaxis,
                                 linecolor=PLOTLY_AXIS_LINE_COLOR,
                                 linewidth=PLOTLY_AXIS_LINE_WIDTH,
                                 showgrid=False,
                                 zeroline=False,
                                 gridwidth=self.config_obj.parameters['grid_lwd'],
                                 gridcolor=self.config_obj.blended_grid_col,
                                 automargin=True,
                                 title_font={
                                     'size': self.config_obj.x_title_font_size
                                 },
                                 title_standoff=abs(self.config_obj.parameters['xlab_offset']),
                                 tickangle=self.config_obj.x_tickangle,
                                 tickfont={'size': self.config_obj.x_tickfont_size},
                                 dtick=self._get_dtick()
                                 )

    def _add_yaxis(self) -> None:
        """
        Configures and adds y-axis to the plot
        """
        self.figure.update_yaxes(title_text=
                                 util.apply_weight_style(self.config_obj.yaxis_1,
                                                         self.config_obj.parameters['ylab_weight']),
                                 secondary_y=False,
                                 linecolor=PLOTLY_AXIS_LINE_COLOR,
                                 linewidth=PLOTLY_AXIS_LINE_WIDTH,
                                 showgrid=self.config_obj.grid_on,
                                 zeroline=False,
                                 ticks="inside",
                                 gridwidth=self.config_obj.parameters['grid_lwd'],
                                 gridcolor=self.config_obj.blended_grid_col,
                                 automargin=True,
                                 title_font={
                                     'size': self.config_obj.y_title_font_size
                                 },
                                 title_standoff=abs(self.config_obj.parameters['ylab_offset']),
                                 tickangle=self.config_obj.y_tickangle,
                                 tickfont={'size': self.config_obj.y_tickfont_size}
                                 )

    def _add_legend(self) -> None:
        """
        Creates a plot legend based on the properties from the config file
        and attaches it to the initial Figure
        """
        self.figure.update_layout(legend={'x': self.config_obj.bbox_x,
                                          'y': self.config_obj.bbox_y,
                                          'xanchor': 'center',
                                          'yanchor': 'top',
                                          'bordercolor': self.config_obj.legend_border_color,
                                          'borderwidth': self.config_obj.legend_border_width,
                                          'orientation': self.config_obj.legend_orientation,
                                          'font': {
                                              'size': self.config_obj.legend_size,
                                              'color': "black"
                                          }
                                          })

    def write_html(self) -> None:
        """
        Is needed - creates and saves the html representation of the plot WITHOUT Plotly.js
        """
        if self.config_obj.create_html is True:
            # construct the file name from plot_filename
            name_arr = self.get_config_value('plot_filename').split('.')
            name_arr[-1] = 'html'
            html_name = ".".join(name_arr)

            # save html
            self.figure.write_html(html_name, include_plotlyjs=False)

    def write_output_file(self) -> None:
        """
        saves box points to the file
        """

        # if points_path parameter doesn't exist,
        # open file, name it based on the stat_input config setting,
        # (the input data file) except replace the .data
        # extension with .points1 extension
        # otherwise use points_path path

        match = re.match(r'(.*)(.data)', self.config_obj.parameters['stat_input'])
        if self.config_obj.dump_points_1 is True and match:
            filename = match.group(1)
            # replace the default path with the custom
            if self.config_obj.points_path is not None:
                # get the file name
                path = filename.split(os.path.sep)
                if len(path) > 0:
                    filename = path[-1]
                else:
                    filename = '.' + os.path.sep
                filename = self.config_obj.points_path + os.path.sep + filename

            filename = filename + '.points1'

            with open(filename, 'w') as file:
                for series in self.series_list:
                    file.writelines(
                        map('{}\t'.format,
                            [round(num, 6) for num in series.series_points]))
                    file.writelines('\n')
                file.close()<|MERGE_RESOLUTION|>--- conflicted
+++ resolved
@@ -65,11 +65,7 @@
         #     getattr(sys.modules['hist_config'],
         #             self.config_obj_name)(self.parameters)
         self.config_obj = \
-<<<<<<< HEAD
-            getattr(hist_config,
-=======
             getattr(sys.modules['metplotpy.plots.histogram.hist_config'],
->>>>>>> 30d6e893
                     self.config_obj_name)(self.parameters)
 
         # Check that we have all the necessary settings for each ser
