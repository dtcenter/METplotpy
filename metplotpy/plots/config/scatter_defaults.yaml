---
# Values specific to scatter plot
title: Scatter plot of point data
connect_data_gaps: false
xaxis:
  title: x-values
yaxis:
  title: y-values
scatters:
  - name: Scatter 1
    data_file: ./scatter1_plot_data.txt
    color: black
    line_width: 1
    type: horiz_line
    position: 0
    line_style: dash

  - name: Scatter 2
    data_file: ./scatter2_plot_data.txt
    color: black
<<<<<<< HEAD
    line_width: 1
    type: horiz_line
    position: 0
    line_style: dash

    log_level: ERROR
    log_filename: ./scatter_log.txt
=======
    width: 1
    dash:

log_filename: stdout
log_level: ERROR

line_type: N/A
>>>>>>> b9c5c159
<|MERGE_RESOLUTION|>--- conflicted
+++ resolved
@@ -18,7 +18,6 @@
   - name: Scatter 2
     data_file: ./scatter2_plot_data.txt
     color: black
-<<<<<<< HEAD
     line_width: 1
     type: horiz_line
     position: 0
@@ -26,12 +25,10 @@
 
     log_level: ERROR
     log_filename: ./scatter_log.txt
-=======
     width: 1
     dash:
 
 log_filename: stdout
 log_level: ERROR
 
-line_type: N/A
->>>>>>> b9c5c159
+line_type: N/A