import os
from datetime import datetime

import plotly.graph_objects as go

from metplotpy.plots import util
from metplotpy.plots.tcmpr_plots.box.tcmpr_box_point import TcmprBoxPoint
from metplotpy.plots.tcmpr_plots.tcmpr_series import TcmprSeries


class TcmprPoint(TcmprBoxPoint):
    def __init__(self, config_obj, column_info, col, case_data, input_df, baseline_data, stat_name):
        super().__init__(config_obj, column_info, col, case_data, input_df, baseline_data, stat_name)
        # Set up Logging
        self.point_logger = util.get_common_logger(self.config_obj.log_level, self.config_obj.log_filename)

        self.point_logger.info("--------------------------------------------------------")
        self.point_logger.info(f"Plotting POINT time series by {self.config_obj.series_val_names[0]}")
        start = datetime.now()

        self._adjust_titles(stat_name)
        self.series_list = self._create_series(self.input_df, stat_name)
        self.case_data = None
        self.cur_baseline = baseline_data['cur_baseline']
        self.cur_baseline_data = baseline_data['cur_baseline_data']
        self._init_hfip_baseline_for_plot()

        if self.config_obj.prefix is None or len(self.config_obj.prefix) == 0:
            self.plot_filename = f"{self.config_obj.plot_dir}{os.path.sep}{stat_name}_pointplot.png"
        else:
<<<<<<< HEAD
            self.plot_filename = f"{self.config_obj.plot_dir}{os.path.sep}{self.config_obj.prefix}_{stat_name}_pointplot.png"
        # remove the old file if it exists
=======
            self.plot_filename = f"{self.config_obj.plot_dir}{os.path.sep}{self.config_obj.prefix}_pointplot.png"

        # remove the old file if it exist
>>>>>>> c64b0a0f
        if os.path.exists(self.plot_filename):
            os.remove(self.plot_filename)
        self._create_figure()

        self.point_logger.info(f"Finished generating the TCMPR points  in {datetime.now() - start} ms")

    def _adjust_titles(self, stat_name):
        if self.yaxis_1 is None or len(self.yaxis_1) == 0:
            self.yaxis_1 = stat_name + '(' + self.col['units'] + ')'

        if self.title is None or len(self.title) == 0:
            self.title = 'Point Plots  of ' + self.col['desc'] + ' by ' \
                         + self.column_info[self.column_info['COLUMN'] == self.config_obj.series_val_names[0]][
                             "DESCRIPTION"].tolist()[0]

    def _draw_series(self, series: TcmprSeries) -> None:
        """
        Draws the boxes on the plot

        :param series: Line series object with data and parameters
        """

        # defaults markers and colors for the regular box plot
        marker_color = series.color
        marker_line_color = series.color

        # Point plot

        line_color = dict(color='rgba(0,0,0,0)')
        fillcolor = 'rgba(0,0,0,0)'
        marker_symbol = 'circle'
        boxpoints = 'all'

        # create a trace

        # line plot, when connect_points is False in config file
        if 'point' in self.config_obj.plot_type_list:
            if self.config_obj.connect_points:
                # line plot
                mode = 'lines+markers'
            else:
                # points only
                mode = 'markers'
            # Create a point plot

            # Ensure that the size of the list of x and y values
            # are the same, or the resulting plot will be incorrect.
            # This mismatch occurs when the x_list represents the
            # available lead hours in the series data and the
            # series_points has None where there isn't data corresponding
            # to lead hours in the series_points dataframe.
            #
            y_list = series.series_points['mean']
            x_list = series.series_data['LEAD_HR']
            if len(x_list) != len(y_list):
                # Clean up None values in the series.series_points['mean'] list
                # The None values are assigned by the _create_series_points() method.
                y_list = [y_values for y_values in y_list if y_values is not None]

            self.figure.add_trace(
                go.Scatter(x=x_list,
                           y=y_list,
                           showlegend=True,
                           mode=mode,
                           name=self.config_obj.user_legends[series.idx],
                           marker=dict(
                               color=marker_line_color,
                               size=8,
                               opacity=0.7,
                               line=dict(
                                   color=self.config_obj.colors_list[series.idx],
                                   width=1
                               )
                           ),
                           ),
                secondary_y=series.y_axis != 1
            )

            # When a line plot is requested, connect any gaps
            if self.config_obj.connect_points:
                self.figure.update_traces(connectgaps=True)

        else:
            # Boxplot
            self.figure.add_trace(
                go.Box(x=series.series_data['LEAD_HR'],
                       y=series.series_data['PLOT'],
                       mean=series.series_points['mean'],
                       notched=self.config_obj.box_notch,
                       line=line_color,
                       fillcolor=fillcolor,
                       name=series.user_legends,
                       showlegend=True,
                       boxmean=self.config_obj.box_avg,
                       boxpoints=boxpoints,  # outliers, all, False
                       pointpos=0,
                       marker=dict(size=4,
                                   color=marker_color,
                                   line=dict(
                                       width=1,
                                       color=marker_line_color
                                   ),
                                   symbol=marker_symbol,
                                   ),
                       jitter=0
                       ),
                secondary_y=series.y_axis != 1
            )
<|MERGE_RESOLUTION|>--- conflicted
+++ resolved
@@ -28,14 +28,9 @@
         if self.config_obj.prefix is None or len(self.config_obj.prefix) == 0:
             self.plot_filename = f"{self.config_obj.plot_dir}{os.path.sep}{stat_name}_pointplot.png"
         else:
-<<<<<<< HEAD
             self.plot_filename = f"{self.config_obj.plot_dir}{os.path.sep}{self.config_obj.prefix}_{stat_name}_pointplot.png"
         # remove the old file if it exists
-=======
-            self.plot_filename = f"{self.config_obj.plot_dir}{os.path.sep}{self.config_obj.prefix}_pointplot.png"
 
-        # remove the old file if it exist
->>>>>>> c64b0a0f
         if os.path.exists(self.plot_filename):
             os.remove(self.plot_filename)
         self._create_figure()
