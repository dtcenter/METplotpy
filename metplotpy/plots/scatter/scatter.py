# ============================*
 # ** Copyright UCAR (c) 2019
 # ** University Corporation for Atmospheric Research (UCAR)
 # ** National Center for Atmospheric Research (NCAR)
 # ** Research Applications Lab (RAL)
 # ** P.O.Box 3000, Boulder, Colorado, 80307-3000, USA
 # ============================*
 
 
 
"""
Class Name: scatter.py
 """
__author__ = 'Hank Fisher'

from datetime import datetime
import plotly.graph_objects as go
import yaml
import pandas as pd
from plots.base_plot import BasePlot
from metplotpy.plots import util

from metplotpy.plots import util


class Scatter(BasePlot):
    """  Generates a Plotly scatter plot,

    """
    def __init__(self, parameters, logger):
        """ Creates a scatter plot, based on
            settings indicated by parameters.

            Args:
            @param parameters: dictionary containing user defined parameters
            logger: A logging object

        """

        default_conf_filename = "scatter_defaults.yaml"
        # init common layout
        super().__init__(parameters, default_conf_filename)
        self.logger = logger
        # create figure
        # pylint:disable=assignment-from-no-return
        # Need to have a self.figure that we can pass along to
        # the methods in base_plot.py (BasePlot class methods) to
        # create binary versions of the plot.
        self.figure = self._create_figure()

    def __repr__(self):
        """ Implement repr which can be useful for debugging this
            class.
        """

        return f'Line({self.parameters!r})'

    def _get_all_scatters(self):
        """ Retrieve a list of all scatters.  Each scatters is a dictionary comprised of
            key-values that represent the necessary settings to create a scatter plot.
            Each scatter has an associated text data file containing point data.

            Returns:
                scatters :  a list of dictionaries representing settings for each scatter plot.

        """

        return self.get_config_value('scatters')

    def get_xaxis_title(self):
        """ Override the method in the parent class, BasePlot, as this is located
            in a different location in the config file.
        """

        return self.parameters['xaxis']['title']


    def get_yaxis_title(self):
        """ Override the method in the parent class, BasePlot, as this is located
            in a different location in the config file.
        """

        return self.parameters['yaxis']['title']


    def _create_figure(self):
        """ Create a scatter plot from default and custom parameters"""

        self.logger.info("Creating the scatter plots")
        start = datetime.now()
        # pylint:disable=too-many-locals
        # Need to have all these local variables input
        # to Plotly to generate a scatter plot.

        fig = go.Figure()

        # Generate each scatter based on settings in the default and
        # custom parameters specified in the YAML files.
        scatters = self._get_all_scatters()

        connect_gap = self.parameters['connect_data_gaps']

        # Retrieve the settings for the n-scatters specified
        # in the default or custom config file.
        for scatter_dict in scatters:
            name = scatter_dict['name']

            # Extract the data defined in the custom config file
            # A list of 1..n entries, with each data file corresponding
            # to a scatter on the plot.
            input_data_file = scatter_dict['data_file']
            data = pd.read_csv(input_data_file, delim_whitespace=True)

            #color = line_dict['color']
            #width = line_dict['width']
            #dash = line_dict['dash']
            scatter_x = data['x']
            scatter_y = data['y']
            fig.add_trace(go.Scatter(
                x=scatter_x, y=scatter_y, name=name
            ))


        # Edit the final layout, set the plot title and axis labels
        fig.update_layout(legend=self.get_legend(), title=self.get_title(), xaxis_title=self.get_xaxis_title(),
                          yaxis_title=self.get_yaxis_title())

        end = datetime.now()
        self.logger.info(f"Finished creating scatter plots in {end - start} seconds ")

        return fig


def main():
    """
        Generates a sample, default, scatter plot using a combination of
        default and custom config files on sample data found in this directory.
        The location of the input data is defined in either the default or
        custom config file.
    """
<<<<<<< HEAD

    # Retrieve the contents of the custom config file to over-ride
    # or augment settings defined by the default config file.
    with open("./custom_scatter.yaml", 'r') as stream:
        try:
            docs = yaml.load(stream, Loader=yaml.FullLoader)
        except yaml.YAMLError as exc:
            print(exc)

    logger = util.get_common_logger(docs['log_level'], docs['log_filename'])

    try:
      s = Scatter(docs, logger)
      s.save_to_file()
      # s.show_in_browser()
=======
    params = util.get_params("./custom_scatter.yaml")
    try:
        s = Scatter(params)
        s.save_to_file()
        s.show_in_browser()
>>>>>>> a168ff78
    except ValueError as ve:
        print(ve)


if __name__ == "__main__":
    main()<|MERGE_RESOLUTION|>--- conflicted
+++ resolved
@@ -138,29 +138,12 @@
         The location of the input data is defined in either the default or
         custom config file.
     """
-<<<<<<< HEAD
 
-    # Retrieve the contents of the custom config file to over-ride
-    # or augment settings defined by the default config file.
-    with open("./custom_scatter.yaml", 'r') as stream:
-        try:
-            docs = yaml.load(stream, Loader=yaml.FullLoader)
-        except yaml.YAMLError as exc:
-            print(exc)
-
-    logger = util.get_common_logger(docs['log_level'], docs['log_filename'])
-
-    try:
-      s = Scatter(docs, logger)
-      s.save_to_file()
-      # s.show_in_browser()
-=======
     params = util.get_params("./custom_scatter.yaml")
     try:
         s = Scatter(params)
         s.save_to_file()
         s.show_in_browser()
->>>>>>> a168ff78
     except ValueError as ve:
         print(ve)
 
