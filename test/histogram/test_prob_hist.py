# !!!IMPORTANT!!!
# activate conda environment in the testing subshell
# Replace blenny_363 with your METplus Python 3.6.3
# conda environment name
# !!!!!!!!

# !/usr/bin/env conda run -n blenny_363 python

import pytest
import os
from metplotpy.plots.histogram import prob_hist
from metcalcpy.compare_images import CompareImages


@pytest.fixture
def setup():
    # Cleanup the plotfile  output file from any previous run
    cleanup()

<<<<<<< HEAD

=======
>>>>>>> 0965aacc
    os.environ['METPLOTPY_BASE'] = "../../"
    custom_config_filename = "prob_hist.yaml"

    prob_hist.main(custom_config_filename)


def cleanup():
    # remove the rel_hist.png
    # from any previous runs
    try:
        path = os.getcwd()
        plot_file = './prob_hist.png'
        os.remove(os.path.join(path, plot_file))
    except OSError as e:
        # Typically when files have already been removed or
        # don't exist.  Ignore.
        pass

@pytest.mark.parametrize("test_input, expected",
                         (["./prob_hist_expected.png", True],
                          ["./prob_hist.png", True]))
def test_files_exist(setup, test_input, expected):
    """
        Checking that the plot and data files are getting created
    """
    assert os.path.isfile(test_input) == expected
    cleanup()

<<<<<<< HEAD
@pytest.mark.skip(reason="Disabled, image comparison fails in GitHub Actions check.")
=======
@pytest.mark.skip("Image comparisons fail during Github Actions checks.")
>>>>>>> 0965aacc
def test_images_match(setup):
    """
        Compare an expected plot with the
        newly created plot to verify that the plot hasn't
        changed in appearance.
    """
    comparison = CompareImages("./prob_hist_expected.png",
                               "./prob_hist.png")
    assert comparison.mssim == 1
    cleanup()<|MERGE_RESOLUTION|>--- conflicted
+++ resolved
@@ -17,10 +17,6 @@
     # Cleanup the plotfile  output file from any previous run
     cleanup()
 
-<<<<<<< HEAD
-
-=======
->>>>>>> 0965aacc
     os.environ['METPLOTPY_BASE'] = "../../"
     custom_config_filename = "prob_hist.yaml"
 
@@ -49,11 +45,7 @@
     assert os.path.isfile(test_input) == expected
     cleanup()
 
-<<<<<<< HEAD
-@pytest.mark.skip(reason="Disabled, image comparison fails in GitHub Actions check.")
-=======
 @pytest.mark.skip("Image comparisons fail during Github Actions checks.")
->>>>>>> 0965aacc
 def test_images_match(setup):
     """
         Compare an expected plot with the
