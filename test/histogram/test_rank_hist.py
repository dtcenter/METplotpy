# !!!IMPORTANT!!!
# activate conda environment in the testing subshell
# Replace blenny_363 with your METplus Python 3.6.3
# conda environment name
# !!!!!!!!

# !/usr/bin/env conda run -n blenny_363 python

import pytest
import os
from metplotpy.plots.histogram import rank_hist
from metcalcpy.compare_images import CompareImages


@pytest.fixture
def setup():
    # Cleanup the plotfile  output file from any previous run
    cleanup()
    # Set up the METPLOTPY_BASE so that met_plot.py will correctly find
    # the config directory containing all the default config files.
    os.environ['METPLOTPY_BASE'] = "../../"
    custom_config_filename = "rank_hist.yaml"

    rank_hist.main(custom_config_filename)


def cleanup():
    # remove the rel_hist.png
    # from any previous runs
    try:
        path = os.getcwd()
        plot_file = './rank_hist.png'
        os.remove(os.path.join(path, plot_file))
    except OSError as e:
        # Typically when files have already been removed or
        # don't exist.  Ignore.
        pass

@pytest.mark.parametrize("test_input, expected",
                         (["./rank_hist_expected.png", True],
                          ["./rank_hist.png", True]))
def test_files_exist(setup, test_input, expected):
    """
        Checking that the plot and data files are getting created
    """
    assert os.path.isfile(test_input) == expected
    cleanup()

<<<<<<< HEAD
@pytest.mark.skip(reason="Image comparison typically unreliable when testing on different machines/environments, and fail during Github Action checks.")
=======
@pytest.mark.skip("Image comparisons fail during Github Actions checks.")
>>>>>>> 0965aacc
def test_images_match(setup):
    """
        Compare an expected plot with the
        newly created plot to verify that the plot hasn't
        changed in appearance.
    """
    comparison = CompareImages("./rank_hist_expected.png",
                               "./rank_hist.png")
    assert comparison.mssim == 1
    cleanup()<|MERGE_RESOLUTION|>--- conflicted
+++ resolved
@@ -46,11 +46,7 @@
     assert os.path.isfile(test_input) == expected
     cleanup()
 
-<<<<<<< HEAD
-@pytest.mark.skip(reason="Image comparison typically unreliable when testing on different machines/environments, and fail during Github Action checks.")
-=======
 @pytest.mark.skip("Image comparisons fail during Github Actions checks.")
->>>>>>> 0965aacc
 def test_images_match(setup):
     """
         Compare an expected plot with the
