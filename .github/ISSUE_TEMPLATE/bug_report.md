--- conflicted
+++ resolved
@@ -2,15 +2,9 @@
 name: Bug report
 about: Fix something that's not working
 title: ''
-<<<<<<< HEAD
 
 labels: 'alert: NEED ACCOUNT KEY, alert: NEED MORE DEFINITION, alert: NEED PROJECT ASSIGNMENT, type: bug'
 
-
-=======
-labels: 'alert: NEED ACCOUNT KEY, alert: NEED MORE DEFINITION, alert: NEED PROJECT
-  ASSIGNMENT, type: bug'
->>>>>>> 093557e2
 assignees: ''
 
 ---
