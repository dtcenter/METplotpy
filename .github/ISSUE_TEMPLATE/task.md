---
name: Task
about: Describe something that needs to be done
title: ''
<<<<<<< HEAD

labels: 'alert: NEED ACCOUNT KEY, alert: NEED MORE DEFINITION, alert: NEED PROJECT ASSIGNMENT, type: task'

=======
labels: 'alert: NEED ACCOUNT KEY, alert: NEED MORE DEFINITION, alert: NEED PROJECT
  ASSIGNMENT, type: task'
>>>>>>> 093557e2
assignees: ''

---

*Replace italics below with details for this issue.*

## Describe the Task ##
*Provide a description of the task here.*

### Time Estimate ###
*Estimate the amount of work required here.*
*Issues should represent approximately 1 to 3 days of work.*

### Sub-Issues ###
Consider breaking the task down into sub-issues.
- [ ] *Add a checkbox for each sub-issue here.*

### Relevant Deadlines ###
*List relevant project deadlines here or state NONE.*

### Funding Source ###
*Define the source of funding and account keys here or state NONE.*

## Define the Metadata ##

### Assignee ###
- [ ] Select **engineer(s)** or **no engineer** required
- [ ] Select **scientist(s)** or **no scientist** required

### Labels ###
- [ ] Select **component(s)**
- [ ] Select **priority**
- [ ] Select **requestor(s)**

### Projects and Milestone ###
- [ ] Select **Repository** and/or **Organization** level **Project(s)** or add **alert: NEED PROJECT ASSIGNMENT** label
- [ ] Select **Milestone** as the next official version or **Future Versions**

## Define Related Issue(s) ##
Consider the impact to the other METplus components.
- [ ] [METplus](https://github.com/dtcenter/METplus/issues/new/choose), [MET](https://github.com/dtcenter/MET/issues/new/choose), [METdatadb](https://github.com/dtcenter/METdatadb/issues/new/choose), [METviewer](https://github.com/dtcenter/METviewer/issues/new/choose), [METexpress](https://github.com/dtcenter/METexpress/issues/new/choose), [METcalcpy](https://github.com/dtcenter/METcalcpy/issues/new/choose), [METplotpy](https://github.com/dtcenter/METplotpy/issues/new/choose)

## Task Checklist ##
See the [METplus Workflow](https://metplus.readthedocs.io/en/latest/Contributors_Guide/github_workflow.html) for details.
- [ ] Complete the issue definition above, including the **Time Estimate** and **Funding Source**.
- [ ] Fork this repository or create a branch of **develop**.
Branch name: `feature_<Issue Number>_<Description>`
- [ ] Complete the development and test your changes.
- [ ] Add/update log messages for easier debugging.
- [ ] Add/update unit tests.
- [ ] Add/update documentation.
- [ ] Push local changes to GitHub.
- [ ] Submit a pull request to merge into **develop**.
Pull request: `feature <Issue Number> <Description>`
- [ ] Define the pull request metadata, as permissions allow.
Select: **Reviewer(s)** and **Linked issues**
Select: **Repository** level development cycle **Project** for the next official release
Select: **Milestone** as the next official version
- [ ] Iterate until the reviewer(s) accept and merge your changes.
- [ ] Delete your fork or branch.
- [ ] Close this issue.<|MERGE_RESOLUTION|>--- conflicted
+++ resolved
@@ -2,14 +2,7 @@
 name: Task
 about: Describe something that needs to be done
 title: ''
-<<<<<<< HEAD
-
 labels: 'alert: NEED ACCOUNT KEY, alert: NEED MORE DEFINITION, alert: NEED PROJECT ASSIGNMENT, type: task'
-
-=======
-labels: 'alert: NEED ACCOUNT KEY, alert: NEED MORE DEFINITION, alert: NEED PROJECT
-  ASSIGNMENT, type: task'
->>>>>>> 093557e2
 assignees: ''
 
 ---
