---
name: Task
about: Describe something that needs to be done
title: ''
<<<<<<< HEAD
labels: 'alert: NEED ACCOUNT KEY, alert: NEED MORE DEFINITION, alert: NEED PROJECT ASSIGNMENT, type: task'
=======
labels: 'alert: NEED ACCOUNT KEY, alert: NEED MORE DEFINITION, alert: NEED PROJECT
  ASSIGNMENT, type: task'
>>>>>>> 4ffb9b5b
assignees: ''

---

*Replace italics below with details for this issue.*

## Describe the Task ##
*Provide a description of the task here.*

### Time Estimate ###
*Estimate the amount of work required here.*
*Issues should represent approximately 1 to 3 days of work.*

### Sub-Issues ###
Consider breaking the task down into sub-issues.
- [ ] *Add a checkbox for each sub-issue here.*

### Relevant Deadlines ###
*List relevant project deadlines here or state NONE.*

### Funding Source ###
*Define the source of funding and account keys here or state NONE.*

## Define the Metadata ##

### Assignee ###
- [ ] Select **engineer(s)** or **no engineer** required
- [ ] Select **scientist(s)** or **no scientist** required

### Labels ###
- [ ] Select **component(s)**
- [ ] Select **priority**
- [ ] Select **requestor(s)**

### Projects and Milestone ###
- [ ] Select **Repository** and/or **Organization** level **Project(s)** or add **alert: NEED PROJECT ASSIGNMENT** label
- [ ] Select **Milestone** as the next official version or **Future Versions**

## Define Related Issue(s) ##
Consider the impact to the other METplus components.
- [ ] [METplus](https://github.com/dtcenter/METplus/issues/new/choose), [MET](https://github.com/dtcenter/MET/issues/new/choose), [METdatadb](https://github.com/dtcenter/METdatadb/issues/new/choose), [METviewer](https://github.com/dtcenter/METviewer/issues/new/choose), [METexpress](https://github.com/dtcenter/METexpress/issues/new/choose), [METcalcpy](https://github.com/dtcenter/METcalcpy/issues/new/choose), [METplotpy](https://github.com/dtcenter/METplotpy/issues/new/choose)

## Task Checklist ##
See the [METplus Workflow](https://metplus.readthedocs.io/en/latest/Contributors_Guide/github_workflow.html) for details.
- [ ] Complete the issue definition above, including the **Time Estimate** and **Funding Source**.
- [ ] Fork this repository or create a branch of **develop**.
Branch name: `feature_<Issue Number>_<Description>`
- [ ] Complete the development and test your changes.
- [ ] Add/update log messages for easier debugging.
- [ ] Add/update unit tests.
- [ ] Add/update documentation.
- [ ] Push local changes to GitHub.
- [ ] Submit a pull request to merge into **develop**.
Pull request: `feature <Issue Number> <Description>`
- [ ] Define the pull request metadata, as permissions allow.
Select: **Reviewer(s)** and **Linked issues**
Select: **Repository** level development cycle **Project** for the next official release
Select: **Milestone** as the next official version
- [ ] Iterate until the reviewer(s) accept and merge your changes.
- [ ] Delete your fork or branch.
- [ ] Close this issue.<|MERGE_RESOLUTION|>--- conflicted
+++ resolved
@@ -2,12 +2,8 @@
 name: Task
 about: Describe something that needs to be done
 title: ''
-<<<<<<< HEAD
-labels: 'alert: NEED ACCOUNT KEY, alert: NEED MORE DEFINITION, alert: NEED PROJECT ASSIGNMENT, type: task'
-=======
 labels: 'alert: NEED ACCOUNT KEY, alert: NEED MORE DEFINITION, alert: NEED PROJECT
   ASSIGNMENT, type: task'
->>>>>>> 4ffb9b5b
 assignees: ''
 
 ---
