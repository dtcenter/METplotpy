---
name: Sub-Issue
about: Break an issue down into smaller parts
title: ''
<<<<<<< HEAD

labels: 'alert: NEED ACCOUNT KEY, alert: NEED MORE DEFINITION, alert: NEED PROJECT ASSIGNMENT, type: sub-issue'


=======
labels: 'alert: NEED ACCOUNT KEY, alert: NEED MORE DEFINITION, alert: NEED PROJECT
  ASSIGNMENT, type: sub-issue'
>>>>>>> 093557e2
assignees: ''

---

This is a sub-issue of #*List the parent issue number here*.

## Describe the Sub-Issue ##
*Provide a description of the sub-issue here.*

### Time Estimate ###
*Estimate the amount of work required here.*
*Issues should represent approximately 1 to 3 days of work.*

## Define the Metadata ##

### Assignee ###
- [ ] Select **engineer(s)** or **no engineer** required
- [ ] Select **scientist(s)** or **no scientist** required

### Labels ###
- [ ] Select **component(s)**
- [ ] Select **priority**
- [ ] Select **requestor(s)**

### Projects and Milestone ###
- [ ] Select **Repository** and/or **Organization** level **Project(s)** or add **alert: NEED PROJECT ASSIGNMENT** label
- [ ] Select **Milestone** as the next official version or **Future Versions**<|MERGE_RESOLUTION|>--- conflicted
+++ resolved
@@ -2,15 +2,7 @@
 name: Sub-Issue
 about: Break an issue down into smaller parts
 title: ''
-<<<<<<< HEAD
-
 labels: 'alert: NEED ACCOUNT KEY, alert: NEED MORE DEFINITION, alert: NEED PROJECT ASSIGNMENT, type: sub-issue'
-
-
-=======
-labels: 'alert: NEED ACCOUNT KEY, alert: NEED MORE DEFINITION, alert: NEED PROJECT
-  ASSIGNMENT, type: sub-issue'
->>>>>>> 093557e2
 assignees: ''
 
 ---
