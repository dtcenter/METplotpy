--- conflicted
+++ resolved
@@ -2,12 +2,8 @@
 name: Sub-Issue
 about: Break an issue down into smaller parts
 title: ''
-<<<<<<< HEAD
-labels: 'alert: NEED ACCOUNT KEY, alert: NEED MORE DEFINITION, alert: NEED PROJECT ASSIGNMENT, type: sub-issue'
-=======
 labels: 'alert: NEED ACCOUNT KEY, alert: NEED MORE DEFINITION, alert: NEED PROJECT
   ASSIGNMENT, type: sub-issue'
->>>>>>> 4ffb9b5b
 assignees: ''
 
 ---
