---
name: New feature request
about: Make it do something new
title: ''
<<<<<<< HEAD
labels: 'alert: NEED ACCOUNT KEY, alert: NEED MORE DEFINITION, alert: NEED PROJECT ASSIGNMENT, type: new feature'
=======
labels: 'alert: NEED ACCOUNT KEY, alert: NEED MORE DEFINITION, alert: NEED PROJECT
  ASSIGNMENT, type: new feature'
>>>>>>> 4ffb9b5b
assignees: ''

---

*Replace italics below with details for this issue.*

## Describe the New Feature ##
*Provide a description of the new feature request here.*

### Acceptance Testing ###
*List input data types and sources.*
*Describe tests required for new functionality.*

### Time Estimate ###
*Estimate the amount of work required here.*
*Issues should represent approximately 1 to 3 days of work.*

### Sub-Issues ###
Consider breaking the new feature down into sub-issues.
- [ ] *Add a checkbox for each sub-issue here.*

### Relevant Deadlines ###
*List relevant project deadlines here or state NONE.*

### Funding Source ###
*Define the source of funding and account keys here or state NONE.*

## Define the Metadata ##

### Assignee ###
- [ ] Select **engineer(s)** or **no engineer** required
- [ ] Select **scientist(s)** or **no scientist** required

### Labels ###
- [ ] Select **component(s)**
- [ ] Select **priority**
- [ ] Select **requestor(s)**

### Projects and Milestone ###
- [ ] Select **Repository** and/or **Organization** level **Project(s)** or add **alert: NEED PROJECT ASSIGNMENT** label
- [ ] Select **Milestone** as the next official version or **Future Versions**

## Define Related Issue(s) ##
Consider the impact to the other METplus components.
- [ ] [METplus](https://github.com/dtcenter/METplus/issues/new/choose), [MET](https://github.com/dtcenter/MET/issues/new/choose), [METdatadb](https://github.com/dtcenter/METdatadb/issues/new/choose), [METviewer](https://github.com/dtcenter/METviewer/issues/new/choose), [METexpress](https://github.com/dtcenter/METexpress/issues/new/choose), [METcalcpy](https://github.com/dtcenter/METcalcpy/issues/new/choose), [METplotpy](https://github.com/dtcenter/METplotpy/issues/new/choose)

## New Feature Checklist ##
See the [METplus Workflow](https://metplus.readthedocs.io/en/latest/Contributors_Guide/github_workflow.html) for details.
- [ ] Complete the issue definition above, including the **Time Estimate** and **Funding source**.
- [ ] Fork this repository or create a branch of **develop**.
Branch name: `feature_<Issue Number>_<Description>`
- [ ] Complete the development and test your changes.
- [ ] Add/update log messages for easier debugging.
- [ ] Add/update unit tests.
- [ ] Add/update documentation.
- [ ] Push local changes to GitHub.
- [ ] Submit a pull request to merge into **develop**.
Pull request: `feature <Issue Number> <Description>`
- [ ] Define the pull request metadata, as permissions allow.
Select: **Reviewer(s)** and **Linked issues**
Select: **Repository** level development cycle **Project** for the next official release
Select: **Milestone** as the next official version
- [ ] Iterate until the reviewer(s) accept and merge your changes.
- [ ] Delete your fork or branch.
- [ ] Close this issue.<|MERGE_RESOLUTION|>--- conflicted
+++ resolved
@@ -2,12 +2,8 @@
 name: New feature request
 about: Make it do something new
 title: ''
-<<<<<<< HEAD
-labels: 'alert: NEED ACCOUNT KEY, alert: NEED MORE DEFINITION, alert: NEED PROJECT ASSIGNMENT, type: new feature'
-=======
 labels: 'alert: NEED ACCOUNT KEY, alert: NEED MORE DEFINITION, alert: NEED PROJECT
   ASSIGNMENT, type: new feature'
->>>>>>> 4ffb9b5b
 assignees: ''
 
 ---
