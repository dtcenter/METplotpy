--- conflicted
+++ resolved
@@ -2,12 +2,9 @@
 name: Enhancement request
 about: Improve something that it's currently doing
 title: ''
-<<<<<<< HEAD
+
 labels: 'alert: NEED ACCOUNT KEY, alert: NEED MORE DEFINITION, alert: NEED PROJECT ASSIGNMENT, type: enhancement'
-=======
-labels: 'alert: NEED ACCOUNT KEY, alert: NEED MORE DEFINITION, alert: NEED PROJECT
-  ASSIGNMENT, type: enhancement'
->>>>>>> 544989e2
+
 assignees: ''
 
 ---
