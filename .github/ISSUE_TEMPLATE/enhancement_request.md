--- conflicted
+++ resolved
@@ -2,12 +2,8 @@
 name: Enhancement request
 about: Improve something that it's currently doing
 title: ''
-<<<<<<< HEAD
-labels: 'alert: NEED ACCOUNT KEY, alert: NEED MORE DEFINITION, alert: NEED PROJECT ASSIGNMENT, type: enhancement'
-=======
 labels: 'alert: NEED ACCOUNT KEY, alert: NEED MORE DEFINITION, alert: NEED PROJECT
   ASSIGNMENT, type: enhancement'
->>>>>>> 4ffb9b5b
 assignees: ''
 
 ---
