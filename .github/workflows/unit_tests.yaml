--- conflicted
+++ resolved
@@ -95,18 +95,8 @@
           cd ../wind_rose
           pytest test_wind_rose.py
           cd ../histogram
-<<<<<<< HEAD
           pytest test_prob_hist.py
           pytest test_rank_hist.py
           pytest test_rel_hist.py
           
-=======
-          pytest test_prob_hist.py  
-          pytest test_rank_hist.py  
-          pytest test_rel_hist.py  
-
->>>>>>> 0965aacc
-    
-          
-         
          